--- conflicted
+++ resolved
@@ -352,9 +352,6 @@
 
 The MIDI::Event boolean methods like meta? and note? have been removed. Use
 the event classes themselves (for example, MIDI::MetaEvent === my_event or
-<<<<<<< HEAD
-my_event.kind_of?(MIDI::MetaEvent)).
-=======
 my_event.kind_of?(MIDI::MetaEvent)). Case statements that use classes work,
 too:
 
@@ -364,7 +361,6 @@
   when MIDI::NoteOff
     do_that()
   end
->>>>>>> 11c311c2
 
 Introduced Adam Murray's stable sorting code for
 MIDI::Track#recalc_delta_from_times. See
